import * as mc from "../../utils/mcdata.js";
import * as world from "./world.js";
import pf from 'mineflayer-pathfinder';
import Vec3 from 'vec3';


export function log(bot, message, chat=false) {
    bot.output += message + '\n';
    if (chat)
        bot.chat(message);
}

async function autoLight(bot) {
    if (bot.modes.isOn('torch_placing') && !bot.interrupt_code) {
        let nearest_torch = world.getNearestBlock(bot, 'torch', 6);
        if (!nearest_torch) {
            let has_torch = bot.inventory.items().find(item => item.name === 'torch');
            if (has_torch) {
                try {
                    log(bot, `Placing torch at ${bot.entity.position}.`);
                    await placeBlock(bot, 'torch', bot.entity.position.x, bot.entity.position.y, bot.entity.position.z);
                    return true;
                } catch (err) {return true;}
            }
        }
    }
    return false;
}

async function equipHighestAttack(bot) {
    let weapons = bot.inventory.items().filter(item => item.name.includes('sword') || (item.name.includes('axe') && !item.name.includes('pickaxe')));
    if (weapons.length === 0)
        weapons = bot.inventory.items().filter(item => item.name.includes('pickaxe') || item.name.includes('shovel'));
    if (weapons.length === 0)
        return;
    weapons.sort((a, b) => a.attackDamage < b.attackDamage);
    let weapon = weapons[0];
    if (weapon)
        await bot.equip(weapon, 'hand');
}


export async function craftRecipe(bot, itemName, num=1) {
    /**
     * Attempt to craft the given item name from a recipe. May craft many items.
     * @param {MinecraftBot} bot, reference to the minecraft bot.
     * @param {string} itemName, the item name to craft.
     * @returns {Promise<boolean>} true if the recipe was crafted, false otherwise.
     * @example
     * await skills.craftRecipe(bot, "stick");
     **/
    let placedTable = false;

    // get recipes that don't require a crafting table
    let recipes = bot.recipesFor(mc.getItemId(itemName), null, 1, null); 
    let craftingTable = null;
    if (!recipes || recipes.length === 0) {

        // Look for crafting table
        craftingTable = world.getNearestBlock(bot, 'crafting_table', 6);
        if (craftingTable === null){

            // Try to place crafting table
            let hasTable = world.getInventoryCounts(bot)['crafting_table'] > 0;
            if (hasTable) {
                let pos = world.getNearestFreeSpace(bot, 1, 6);
                await placeBlock(bot, 'crafting_table', pos.x, pos.y, pos.z);
                craftingTable = world.getNearestBlock(bot, 'crafting_table', 6);
                if (craftingTable) {
                    recipes = bot.recipesFor(mc.getItemId(itemName), null, 1, craftingTable);
                    placedTable = true;
                }
            }
            else {
                log(bot, `You either do not have enough resources to craft ${itemName} or it requires a crafting table.`)
                return false;
            }
        }
        else {
            recipes = bot.recipesFor(mc.getItemId(itemName), null, 1, craftingTable);
        }
    }
    if (!recipes || recipes.length === 0) {
        log(bot, `You do not have the resources to craft a ${itemName}.`);
        if (placedTable) {
            await collectBlock(bot, 'crafting_table', 1);
        }
        return false;
    }

    const recipe = recipes[0];
    console.log('crafting...');
    await bot.craft(recipe, num, craftingTable);
    log(bot, `Successfully crafted ${itemName}, you now have ${world.getInventoryCounts(bot)[itemName]} ${itemName}.`);
    if (placedTable) {
        await collectBlock(bot, 'crafting_table', 1);
    }
    return true;
}


export async function smeltItem(bot, itemName, num=1) {
    /**
     * Puts 1 coal in furnace and smelts the given item name, waits until the furnace runs out of fuel or input items.
     * @param {MinecraftBot} bot, reference to the minecraft bot.
     * @param {string} itemName, the item name to smelt. Ores must contain "raw" like raw_iron.
     * @param {number} num, the number of items to smelt. Defaults to 1.
     * @returns {Promise<boolean>} true if the item was smelted, false otherwise. Fail
     * @example
     * await skills.smeltItem(bot, "raw_iron");
     * await skills.smeltItem(bot, "beef");
     **/
    const foods = ['beef', 'chicken', 'cod', 'mutton', 'porkchop', 'rabbit', 'salmon', 'tropical_fish'];
    if (!itemName.includes('raw') && !foods.includes(itemName)) {
        log(bot, `Cannot smelt ${itemName}, must be a "raw" item, like "raw_iron".`);
        return false;
    } // TODO: allow cobblestone, sand, clay, etc.

    let placedFurnace = false;
    let furnaceBlock = undefined;
    furnaceBlock = world.getNearestBlock(bot, 'furnace', 6);
    if (!furnaceBlock){
        // Try to place furnace
        let hasFurnace = world.getInventoryCounts(bot)['furnace'] > 0;
        if (hasFurnace) {
            let pos = world.getNearestFreeSpace(bot, 1, 6);
            await placeBlock(bot, 'furnace', pos.x, pos.y, pos.z);
            furnaceBlock = world.getNearestBlock(bot, 'furnace', 6);
<<<<<<< HEAD
=======
            placedFurnace = true;
>>>>>>> cb9de90d
        }
    }
    if (!furnaceBlock){
        log(bot, `There is no furnace nearby and you have no furnace.`)
        return false;
    }
    await bot.lookAt(furnaceBlock.position);

    console.log('smelting...');
    const furnace = await bot.openFurnace(furnaceBlock);
    // check if the furnace is already smelting something
    let input_item = furnace.inputItem();
    if (input_item && input_item.type !== mc.getItemId(itemName) && input_item.count > 0) {
        // TODO: check if furnace is currently burning fuel. furnace.fuel is always null, I think there is a bug.
        // This only checks if the furnace has an input item, but it may not be smelting it and should be cleared.
        log(bot, `The furnace is currently smelting ${mc.getItemName(input_item.type)}.`);
        if (placedFurnace)
            await collectBlock(bot, 'furnace', 1);
        return false;
    }
    // check if the bot has enough items to smelt
    let inv_counts = world.getInventoryCounts(bot);
    if (!inv_counts[itemName] || inv_counts[itemName] < num) {
        log(bot, `You do not have enough ${itemName} to smelt.`);
        if (placedFurnace)
            await collectBlock(bot, 'furnace', 1);
        return false;
    }

    // fuel the furnace
    if (!furnace.fuelItem()) {
        let fuel = bot.inventory.items().find(item => item.name === 'coal' || item.name === 'charcoal');
        let put_fuel = Math.ceil(num / 8);
        if (!fuel || fuel.count < put_fuel) {
            log(bot, `You do not have enough coal or charcoal to smelt ${num} ${itemName}, you need ${put_fuel} coal or charcoal`);
            if (placedFurnace)
                await collectBlock(bot, 'furnace', 1);
            return false;
        }
        await furnace.putFuel(fuel.type, null, put_fuel);
        log(bot, `Added ${put_fuel} ${mc.getItemName(fuel.type)} to furnace fuel.`);
        console.log(`Added ${put_fuel} ${mc.getItemName(fuel.type)} to furnace fuel.`)
    }
    // put the items in the furnace
    await furnace.putInput(mc.getItemId(itemName), null, num);
    // wait for the items to smelt
    let total = 0;
    let collected_last = true;
    let smelted_item = null;
    await new Promise(resolve => setTimeout(resolve, 200));
    while (total < num) {
        await new Promise(resolve => setTimeout(resolve, 10000));
        console.log('checking...');
        let collected = false;
        if (furnace.outputItem()) {
            smelted_item = await furnace.takeOutput();
            if (smelted_item) {
                total += smelted_item.count;
                collected = true;
            }
        }
        if (!collected && !collected_last) {
            break; // if nothing was collected this time or last time
        }
        collected_last = collected;
        if (bot.interrupt_code) {
            break;
        }
    }

    if (placedFurnace) {
        await collectBlock(bot, 'furnace', 1);
    }
    if (total === 0) {
        log(bot, `Failed to smelt ${itemName}.`);
        return false;
    }
    if (total < num) {
        log(bot, `Only smelted ${total} ${mc.getItemName(smelted_item.type)}.`);
        return false;
    }
    log(bot, `Successfully smelted ${itemName}, got ${total} ${mc.getItemName(smelted_item.type)}.`);
    return true;
}

export async function clearNearestFurnace(bot) {
    /**
     * Clears the nearest furnace of all items.
     * @param {MinecraftBot} bot, reference to the minecraft bot.
     * @returns {Promise<boolean>} true if the furnace was cleared, false otherwise.
     * @example
     * await skills.clearNearestFurnace(bot);
     **/
    let furnaceBlock = world.getNearestBlock(bot, 'furnace', 6); 
    if (!furnaceBlock){
        log(bot, `There is no furnace nearby.`)
        return false;
    }

    console.log('clearing furnace...');
    const furnace = await bot.openFurnace(furnaceBlock);
    console.log('opened furnace...')
    // take the items out of the furnace
    let smelted_item, intput_item, fuel_item;
    if (furnace.outputItem())
        smelted_item = await furnace.takeOutput();
    if (furnace.inputItem())
        intput_item = await furnace.takeInput();
    if (furnace.fuelItem())
        fuel_item = await furnace.takeFuel();
    console.log(smelted_item, intput_item, fuel_item)
    let smelted_name = smelted_item ? `${smelted_item.count} ${smelted_item.name}` : `0 smelted items`;
    let input_name = intput_item ? `${intput_item.count} ${intput_item.name}` : `0 input items`;
    let fuel_name = fuel_item ? `${fuel_item.count} ${fuel_item.name}` : `0 fuel items`;
    log(bot, `Cleared furnace, recieved ${smelted_name}, ${input_name}, and ${fuel_name}.`);
    return true;

}


export async function attackNearest(bot, mobType, kill=true) {
    /**
     * Attack mob of the given type.
     * @param {MinecraftBot} bot, reference to the minecraft bot.
     * @param {string} mobType, the type of mob to attack.
     * @param {boolean} kill, whether or not to continue attacking until the mob is dead. Defaults to true.
     * @returns {Promise<boolean>} true if the mob was attacked, false if the mob type was not found.
     * @example
     * await skills.attackNearest(bot, "zombie", true);
     **/
    const mob = bot.nearestEntity(entity => entity.name && entity.name.toLowerCase() === mobType.toLowerCase());
    if (mob) {
        return await attackEntity(bot, mob, kill);
    }
    log(bot, 'Could not find any '+mobType+' to attack.');
    return false;
}

export async function attackEntity(bot, entity, kill=true) {
    /**
     * Attack mob of the given type.
     * @param {MinecraftBot} bot, reference to the minecraft bot.
     * @param {Entity} entity, the entity to attack.
     * @returns {Promise<boolean>} true if the entity was attacked, false if interrupted
     * @example
     * await skills.attackEntity(bot, entity);
     **/

    let pos = entity.position;
    console.log(bot.entity.position.distanceTo(pos))

    await equipHighestAttack(bot)

    if (!kill) {
        if (bot.entity.position.distanceTo(pos) > 5) {
            console.log('moving to mob...')
            await goToPosition(bot, pos.x, pos.y, pos.z);
        }
        console.log('attacking mob...')
        await bot.attack(entity);
    }
    else {
        bot.pvp.attack(entity);
        while (world.getNearbyEntities(bot, 16).includes(entity)) {
            await new Promise(resolve => setTimeout(resolve, 1000));
            if (bot.interrupt_code) {
                bot.pvp.stop();
                return false;
            }
        }
        log(bot, `Successfully killed ${entity.name}.`);
        await pickupNearbyItems(bot);
        return true;
    }
}

export async function defendSelf(bot, range=9) {
    /**
     * Defend yourself from all nearby hostile mobs until there are no more.
     * @param {MinecraftBot} bot, reference to the minecraft bot.
     * @param {number} range, the range to look for mobs. Defaults to 8.
     * @returns {Promise<boolean>} true if the bot found any enemies and has killed them, false if no entities were found.
     * @example
     * await skills.defendSelf(bot);
     * **/
    bot.modes.pause('self_defense');
    let attacked = false;
    let enemy = world.getNearestEntityWhere(bot, entity => mc.isHostile(entity), range);
    while (enemy) {
        await equipHighestAttack(bot);
        if (bot.entity.position.distanceTo(enemy.position) > 4 && enemy.name !== 'creeper' && enemy.name !== 'phantom') {
            try {
                bot.pathfinder.setMovements(new pf.Movements(bot));
                await bot.pathfinder.goto(new pf.goals.GoalFollow(enemy, 2), true);
            } catch (err) {/* might error if entity dies, ignore */}
        }
        bot.pvp.attack(enemy);
        attacked = true;
        await new Promise(resolve => setTimeout(resolve, 500));
        enemy = world.getNearestEntityWhere(bot, entity => mc.isHostile(entity), range);
        if (bot.interrupt_code) {
            bot.pvp.stop();
            return false;
        }
    }
    bot.pvp.stop();
    if (attacked)
        log(bot, `Successfully defended self.`);
    else
        log(bot, `No enemies nearby to defend self from.`);
    return attacked;
}



export async function collectBlock(bot, blockType, num=1) {
    /**
     * Collect one of the given block type.
     * @param {MinecraftBot} bot, reference to the minecraft bot.
     * @param {string} blockType, the type of block to collect.
     * @param {number} num, the number of blocks to collect. Defaults to 1.
     * @returns {Promise<boolean>} true if the block was collected, false if the block type was not found.
     * @example
     * await skills.collectBlock(bot, "oak_log");
     **/
    if (num < 1) {
        log(bot, `Invalid number of blocks to collect: ${num}.`);
        return false;
    }
    let blocktypes = [blockType];
    if (blockType.endsWith('ore'))
        blocktypes.push('deepslate_'+blockType);

    let collected = 0;

    for (let i=0; i<num; i++) {
        const blocks = world.getNearestBlocks(bot, blocktypes, 64, 1);
        if (blocks.length === 0) {
            if (collected === 0)
                log(bot, `No ${blockType} nearby to collect.`);
            else
                log(bot, `No more ${blockType} nearby to collect.`);
            break;
        }
        const block = blocks[0];
        await bot.tool.equipForBlock(block);
        const itemId = bot.heldItem ? bot.heldItem.type : null
        if (!block.canHarvest(itemId)) {
            log(bot, `Don't have right tools to harvest ${blockType}.`);
            return false;
        }
        try {
            await bot.collectBlock.collect(block);
            collected++;
            await autoLight(bot);
        }
        catch (err) {
            if (err.name === 'NoChests') {
                log(bot, `Failed to collect ${blockType}: Inventory full, no place to deposit.`);
                break;
            }
            else {
                log(bot, `Failed to collect ${blockType}: ${err}.`);
                continue;
            }
        }
        
        if (bot.interrupt_code)
            break;  
    }
    log(bot, `Collected ${collected} ${blockType}.`);
    return collected > 0;
}

export async function pickupNearbyItems(bot) {
    /**
     * Pick up all nearby items.
     * @param {MinecraftBot} bot, reference to the minecraft bot.
     * @returns {Promise<boolean>} true if the items were picked up, false otherwise.
     * @example
     * await skills.pickupNearbyItems(bot);
     **/
    const distance = 8;
    const getNearestItem = bot => bot.nearestEntity(entity => entity.name === 'item' && bot.entity.position.distanceTo(entity.position) < distance);
    let nearestItem = getNearestItem(bot);
    let pickedUp = 0;
    while (nearestItem) {
        bot.pathfinder.setMovements(new pf.Movements(bot));
        await bot.pathfinder.goto(new pf.goals.GoalFollow(nearestItem, 0.8), true);
        await new Promise(resolve => setTimeout(resolve, 200));
        let prev = nearestItem;
        nearestItem = getNearestItem(bot);
        if (prev === nearestItem) {
            break;
        }
        pickedUp++;
    }
    log(bot, `Picked up ${pickedUp} items.`);
    return true;
}


export async function breakBlockAt(bot, x, y, z) {
    /**
     * Break the block at the given position. Will use the bot's equipped item.
     * @param {MinecraftBot} bot, reference to the minecraft bot.
     * @param {number} x, the x coordinate of the block to break.
     * @param {number} y, the y coordinate of the block to break.
     * @param {number} z, the z coordinate of the block to break.
     * @returns {Promise<boolean>} true if the block was broken, false otherwise.
     * @example
     * let position = world.getPosition(bot);
     * await skills.breakBlockAt(bot, position.x, position.y - 1, position.x);
     **/
    if (x == null || y == null || z == null) throw new Error('Invalid position to break block at.');
    let block = bot.blockAt(Vec3(x, y, z));
    if (block.name !== 'air' && block.name !== 'water' && block.name !== 'lava') {
        if (bot.entity.position.distanceTo(block.position) > 4.5) {
            let pos = block.position;
            let movements = new pf.Movements(bot);
            movements.canPlaceOn = false;
            movements.allow1by1towers = false;
            bot.pathfinder.setMovements(movements);
            await bot.pathfinder.goto(new pf.goals.GoalNear(pos.x, pos.y, pos.z, 4));
        }
        await bot.tool.equipForBlock(block);
        const itemId = bot.heldItem ? bot.heldItem.type : null
        if (!block.canHarvest(itemId)) {
            log(bot, `Don't have right tools to break ${block.name}.`);
            return false;
        }
        await bot.dig(block, true);
        log(bot, `Broke ${block.name} at x:${x.toFixed(1)}, y:${y.toFixed(1)}, z:${z.toFixed(1)}.`);
    }
    else {
        log(bot, `Skipping block at x:${x.toFixed(1)}, y:${y.toFixed(1)}, z:${z.toFixed(1)} because it is ${block.name}.`);
        return false;
    }
    return true;
}


export async function placeBlock(bot, blockType, x, y, z) {
    /**
     * Place the given block type at the given position. It will build off from any adjacent blocks. Will fail if there is a block in the way or nothing to build off of.
     * @param {MinecraftBot} bot, reference to the minecraft bot.
     * @param {string} blockType, the type of block to place.
     * @param {number} x, the x coordinate of the block to place.
     * @param {number} y, the y coordinate of the block to place.
     * @param {number} z, the z coordinate of the block to place.
     * @returns {Promise<boolean>} true if the block was placed, false otherwise.
     * @example
     * let position = world.getPosition(bot);
     * await skills.placeBlock(bot, "oak_log", position.x + 1, position.y - 1, position.x);
     **/
    const target_dest = new Vec3(Math.floor(x), Math.floor(y), Math.floor(z));
    const empty_blocks = ['air', 'water', 'lava', 'grass', 'tall_grass', 'snow', 'dead_bush', 'fern'];
    const targetBlock = bot.blockAt(target_dest);
    if (!empty_blocks.includes(targetBlock.name)) {
        log(bot, `Cannot place block at ${targetBlock.position} because ${targetBlock.name} is in the way.`);
        return false;
    }
    // get the buildoffblock and facevec based on whichever adjacent block is not empty
    let buildOffBlock = null;
    let faceVec = null;
    const dirs = [Vec3(0, -1, 0), Vec3(0, 1, 0), Vec3(1, 0, 0), Vec3(-1, 0, 0), Vec3(0, 0, 1), Vec3(0, 0, -1)];
    for (let d of dirs) {
        const block = bot.blockAt(target_dest.plus(d));
        if (!empty_blocks.includes(block.name)) {
            buildOffBlock = block;
            faceVec = new Vec3(-d.x, -d.y, -d.z);
            break;
        }
    }
    if (!buildOffBlock) {
        log(bot, `Cannot place ${blockType} at ${targetBlock.position}: nothing to place on.`);
        return false;
    }

    let block = bot.inventory.items().find(item => item.name === blockType);
    if (!block) {
        log(bot, `Don't have any ${blockType} to place.`);
        return false;
    }
    const pos = bot.entity.position;
    const pos_above = pos.plus(Vec3(0,1,0));
    const dont_move_for = ['torch', 'redstone_torch', 'redstone', 'lever', 'button', 'rail', 'detector_rail', 'powered_rail', 'activator_rail', 'tripwire_hook', 'tripwire'];
    if (!dont_move_for.includes(blockType) && (pos.distanceTo(targetBlock.position) < 1 || pos_above.distanceTo(targetBlock.position) < 1)) {
        // too close
        let goal = new pf.goals.GoalNear(targetBlock.position.x, targetBlock.position.y, targetBlock.position.z, 2);
        let inverted_goal = new pf.goals.GoalInvert(goal);
        bot.pathfinder.setMovements(new pf.Movements(bot));
        await bot.pathfinder.goto(inverted_goal);
    }
    if (bot.entity.position.distanceTo(targetBlock.position) > 4.5) {
        // too far
        let pos = targetBlock.position;
        bot.pathfinder.setMovements(new pf.Movements(bot));
        await bot.pathfinder.goto(new pf.goals.GoalNear(pos.x, pos.y, pos.z, 4));
    }
    
    await bot.equip(block, 'hand');
    await bot.lookAt(buildOffBlock.position);

    // will throw error if an entity is in the way, and sometimes even if the block was placed
    try {
        await bot.placeBlock(buildOffBlock, faceVec);
        log(bot, `Successfully placed ${blockType} at ${target_dest}.`);
        await new Promise(resolve => setTimeout(resolve, 200));
        return true;
    } catch (err) {
        log(bot, `Failed to place ${blockType} at ${target_dest}.`);
        return false;
    }
}

export async function equip(bot, itemName, bodyPart) {
    /**
     * Equip the given item to the given body part, like tools or armor.
     * @param {MinecraftBot} bot, reference to the minecraft bot.
     * @param {string} itemName, the item or block name to equip.
     * @param {string} bodyPart, the body part to equip the item to.
     * @returns {Promise<boolean>} true if the item was equipped, false otherwise.
     * @example
     * await skills.equip(bot, "iron_pickaxe", "hand");
     * await skills.equip(bot, "diamond_chestplate", "torso");
     **/
    let item = bot.inventory.items().find(item => item.name === itemName);
    if (!item) {
        log(bot, `You do not have any ${itemName} to equip.`);
        return false;
    }
    await bot.equip(item, bodyPart);
    return true;
}

export async function discard(bot, itemName, num=-1) {
    /**
     * Discard the given item.
     * @param {MinecraftBot} bot, reference to the minecraft bot.
     * @param {string} itemName, the item or block name to discard.
     * @param {number} num, the number of items to discard. Defaults to -1, which discards all items.
     * @returns {Promise<boolean>} true if the item was discarded, false otherwise.
     * @example
     * await skills.discard(bot, "oak_log");
     **/
    let discarded = 0;
    while (true) {
        let item = bot.inventory.items().find(item => item.name === itemName);
        if (!item) {
            break;
        }
        let to_discard = num === -1 ? item.count : Math.min(num - discarded, item.count);
        await bot.toss(item.type, null, to_discard);
        discarded += to_discard;
        if (num !== -1 && discarded >= num) {
            break;
        }
    }
    if (discarded === 0) {
        log(bot, `You do not have any ${itemName} to discard.`);
        return false;
    }
    log(bot, `Successfully discarded ${discarded} ${itemName}.`);
    return true;
}

export async function eat(bot, foodName="") {
    /**
     * Eat the given item. If no item is given, it will eat the first food item in the bot's inventory.
     * @param {MinecraftBot} bot, reference to the minecraft bot.
     * @param {string} item, the item to eat.
     * @returns {Promise<boolean>} true if the item was eaten, false otherwise.
     * @example
     * await skills.eat(bot, "apple");
     **/
    let item, name;
    if (foodName) {
        item = bot.inventory.items().find(item => item.name === foodName);
        name = foodName;
    }
    else {
        item = bot.inventory.items().find(item => item.foodRecovery > 0);
        name = "food";
    }
    if (!item) {
        log(bot, `You do not have any ${name} to eat.`);
        return false;
    }
    await bot.equip(item, 'hand');
    await bot.consume();
    log(bot, `Successfully ate ${item.name}.`);
    return true;
}


export async function giveToPlayer(bot, itemType, username, num=1) {
    /**
     * Give one of the specified item to the specified player
     * @param {MinecraftBot} bot, reference to the minecraft bot.
     * @param {string} itemType, the name of the item to give.
     * @param {string} username, the username of the player to give the item to.
     * @param {number} num, the number of items to give. Defaults to 1.
     * @returns {Promise<boolean>} true if the item was given, false otherwise.
     * @example
     * await skills.giveToPlayer(bot, "oak_log", "player1");
     **/
    let player = bot.players[username].entity
    if (!player){
        log(bot, `Could not find ${username}.`);
        return false;
    }
    await goToPlayer(bot, username);
    await bot.lookAt(player.position);
    discard(bot, itemType, num);
    return true;
}


export async function goToPosition(bot, x, y, z, min_distance=2) {
    /**
     * Navigate to the given position.
     * @param {MinecraftBot} bot, reference to the minecraft bot.
     * @param {number} x, the x coordinate to navigate to. If null, the bot's current x coordinate will be used.
     * @param {number} y, the y coordinate to navigate to. If null, the bot's current y coordinate will be used.
     * @param {number} z, the z coordinate to navigate to. If null, the bot's current z coordinate will be used.
     * @param {number} distance, the distance to keep from the position. Defaults to 2.
     * @returns {Promise<boolean>} true if the position was reached, false otherwise.
     * @example
     * let position = world.world.getNearestBlock(bot, "oak_log", 64).position;
     * await skills.goToPosition(bot, position.x, position.y, position.x + 20);
     **/
    if (x == null || y == null || z == null) {
        log(bot, `Missing coordinates, given x:${x} y:${y} z:${z}`);
        return false;
    }
    bot.pathfinder.setMovements(new pf.Movements(bot));
    await bot.pathfinder.goto(new pf.goals.GoalNear(x, y, z, min_distance));
    log(bot, `You have reached at ${x}, ${y}, ${z}.`);
    return true;
}


export async function goToPlayer(bot, username, distance=3) {
    /**
     * Navigate to the given player.
     * @param {MinecraftBot} bot, reference to the minecraft bot.
     * @param {string} username, the username of the player to navigate to.
     * @param {number} distance, the goal distance to the player.
     * @returns {Promise<boolean>} true if the player was found, false otherwise.
     * @example
     * await skills.goToPlayer(bot, "player");
     **/
    bot.modes.pause('self_defense');
    let player = bot.players[username].entity
    if (!player) {
        log(bot, `Could not find ${username}.`);
        return false;
    }
    
    bot.pathfinder.setMovements(new pf.Movements(bot));
    await bot.pathfinder.goto(new pf.goals.GoalFollow(player, distance), true);

    log(bot, `You have reached ${username}.`);
}


export async function followPlayer(bot, username, distance=4) {
    /**
     * Follow the given player endlessly. Will not return until the code is manually stopped.
     * @param {MinecraftBot} bot, reference to the minecraft bot.
     * @param {string} username, the username of the player to follow.
     * @returns {Promise<boolean>} true if the player was found, false otherwise.
     * @example
     * await skills.followPlayer(bot, "player");
     **/
    let player = bot.players[username].entity
    if (!player)
        return false;

    bot.pathfinder.setMovements(new pf.Movements(bot));
    bot.pathfinder.setGoal(new pf.goals.GoalFollow(player, distance), true);
    log(bot, `You are now actively following player ${username}.`);

    while (!bot.interrupt_code) {
        await new Promise(resolve => setTimeout(resolve, 500));
    }
    return true;
}


export async function moveAway(bot, distance) {
    /**
     * Move away from current position in any direction.
     * @param {MinecraftBot} bot, reference to the minecraft bot.
     * @param {number} distance, the distance to move away.
     * @returns {Promise<boolean>} true if the bot moved away, false otherwise.
     * @example
     * await skills.moveAway(bot, 8);
     **/
    const pos = bot.entity.position;
    let goal = new pf.goals.GoalNear(pos.x, pos.y, pos.z, distance);
    let inverted_goal = new pf.goals.GoalInvert(goal);
    bot.pathfinder.setMovements(new pf.Movements(bot));
    await bot.pathfinder.goto(inverted_goal);
    let new_pos = bot.entity.position;
    log(bot, `Moved away from nearest entity to ${new_pos}.`);
    return true;
}

export async function stay(bot) {
    /**
     * Stay in the current position until interrupted. Disables all modes.
     * @param {MinecraftBot} bot, reference to the minecraft bot.
     * @returns {Promise<boolean>} true if the bot stayed, false otherwise.
     * @example
     * await skills.stay(bot);
     **/
    bot.modes.pause('self_defense');
    bot.modes.pause('hunting');
    bot.modes.pause('torch_placing');
    bot.modes.pause('item_collecting');
    while (!bot.interrupt_code) {
        await new Promise(resolve => setTimeout(resolve, 500));
    }
    return true;
}


export async function goToBed(bot) {
    /**
     * Sleep in the nearest bed.
     * @param {MinecraftBot} bot, reference to the minecraft bot.
     * @returns {Promise<boolean>} true if the bed was found, false otherwise.
     * @example
     * await skills.goToBed(bot);
     **/
    const beds = bot.findBlocks({
        matching: (block) => {
            return block.name.includes('bed');
        },
        maxDistance: 32,
        count: 1
    });
    if (beds.length === 0) {
        log(bot, `Could not find a bed to sleep in.`);
        return false;
    }
    let loc = beds[0];
    await goToPosition(bot, loc.x, loc.y, loc.z);
    const bed = bot.blockAt(loc);
    await bot.sleep(bed);
    log(bot, `You are in bed.`);
    while (bot.isSleeping) {
        await new Promise(resolve => setTimeout(resolve, 500));
    }
    log(bot, `You have woken up.`);
    return true;
}<|MERGE_RESOLUTION|>--- conflicted
+++ resolved
@@ -126,10 +126,7 @@
             let pos = world.getNearestFreeSpace(bot, 1, 6);
             await placeBlock(bot, 'furnace', pos.x, pos.y, pos.z);
             furnaceBlock = world.getNearestBlock(bot, 'furnace', 6);
-<<<<<<< HEAD
-=======
             placedFurnace = true;
->>>>>>> cb9de90d
         }
     }
     if (!furnaceBlock){
