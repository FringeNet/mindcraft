--- conflicted
+++ resolved
@@ -21,17 +21,12 @@
         interrupts: ['all'],
         on: true,
         active: false,
-<<<<<<< HEAD
-        update: function (agent) {
-=======
         update: async function (agent) {
-            if (this.active) return;
->>>>>>> 4f284eeb
-            const enemy = world.getNearestEntityWhere(agent.bot, entity => mc.isHostile(entity), 8);
+            const enemy = world.getNearestEntityWhere(agent.bot, entity => mc.isHostile(entity), 9);
             if (enemy && await world.isClearPath(agent.bot, enemy)) {
                 agent.bot.chat(`Fighting ${enemy.name}!`);
                 execute(this, agent, async () => {
-                    await skills.defendSelf(agent.bot, 8);
+                    await skills.defendSelf(agent.bot, 9);
                 });
             }
         }
@@ -42,25 +37,13 @@
         interrupts: ['defaults'],
         on: true,
         active: false,
-<<<<<<< HEAD
-        update: function (agent) {
+        update: async function (agent) {
             const huntable = world.getNearestEntityWhere(agent.bot, entity => mc.isHuntable(entity), 8);
-            if (huntable) {
+            if (huntable && await world.isClearPath(agent.bot, huntable)) {
                 execute(this, agent, async () => {
                     agent.bot.chat(`Hunting ${huntable.name}!`);
                     await skills.attackEntity(agent.bot, huntable);
                 });
-=======
-        update: async function (agent) {
-            if (agent.isIdle()) {
-                const huntable = world.getNearestEntityWhere(agent.bot, entity => mc.isHuntable(entity), 8);
-                if (huntable && await world.isClearPath(agent.bot, huntable)) {
-                    execute(this, agent, async () => {
-                        agent.bot.chat(`Hunting ${huntable.name}!`);
-                        await skills.attackEntity(agent.bot, huntable);
-                    });
-                }
->>>>>>> 4f284eeb
             }
         }
     },
@@ -70,27 +53,24 @@
         interrupts: ['followPlayer'],
         on: true,
         active: false,
-<<<<<<< HEAD
-        update: function (agent) {
+
+        wait: 2, // number of seconds to wait after noticing an item to pick it up
+        noticedAt: -1,
+        update: async function (agent) {
             let item = world.getNearestEntityWhere(agent.bot, entity => entity.name === 'item', 8);
-            if (item) {
-                execute(this, agent, async () => {
-                    // wait 2 seconds for the item to settle
-                    await new Promise(resolve => setTimeout(resolve, 2000));
-                    await skills.pickupNearbyItem(agent.bot);
-                });
-=======
-        update: async function (agent) {
-            if (agent.isIdle()) {
-                let item = world.getNearestEntityWhere(agent.bot, entity => entity.name === 'item', 8);
-                if (item && await world.isClearPath(agent.bot, item)) {
+            if (item && await world.isClearPath(agent.bot, item)) {
+                if (this.noticedAt === -1) {
+                    this.noticedAt = Date.now();
+                }
+                if (Date.now() - this.noticedAt > this.wait * 1000) {
+                    agent.bot.chat(`Picking up ${item.name}!`);
                     execute(this, agent, async () => {
-                        // wait 2 seconds for the item to settle
-                        await new Promise(resolve => setTimeout(resolve, 2000));
-                        await skills.pickupNearbyItem(agent.bot);
+                        await skills.pickupNearbyItems(agent.bot);
                     });
                 }
->>>>>>> 4f284eeb
+            }
+            else {
+                this.noticedAt = -1;
             }
         }
     },
@@ -198,28 +178,22 @@
         return res;
     }
 
+    unPauseAll() {
+        for (let mode of this.modes_list) {
+            if (mode.paused) console.log(`Unpausing mode ${mode.name}`);
+            mode.paused = false;
+        }
+    }
+
     async update() {
         if (this.agent.isIdle()) {
-            // other actions might pause a mode to override it
-            // when idle, unpause all modes
-            for (let mode of this.modes_list) {
-                if (mode.paused) console.log(`Unpausing mode ${mode.name}`);
-                mode.paused = false;
-            }
-        }
-        for (let mode of this.modes_list) {
-<<<<<<< HEAD
+            this.unPauseAll();
+        }
+        for (let mode of this.modes_list) {
             let available = mode.interrupts.includes('all') || this.agent.isIdle();
-            let interruptible = this.agent.coder.interruptible && (mode.interrupts.includes('defaults') || mode.interrupts.includes(this.agent.coder.default_name));
+            let interruptible = this.agent.coder.interruptible && (mode.interrupts.includes('defaults') || mode.interrupts.includes(this.agent.coder.resume_name));
             if (mode.on && !mode.paused && !mode.active && (available || interruptible)) {
-                mode.update(this.agent);
-=======
-            if (mode.on && !mode.paused) {
                 await mode.update(this.agent);
-                if (mode.active) {
-                    break;
-                }
->>>>>>> 4f284eeb
             }
             if (mode.active) break;
         }
