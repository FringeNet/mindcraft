import { History } from './history.js';
import { Coder } from './coder.js';
import { Prompter } from './prompter.js';
import { initModes } from './modes.js';
import { initBot } from '../utils/mcdata.js';
import { containsCommand, commandExists, executeCommand, truncCommandMessage, isAction } from './commands/index.js';
import { NPCContoller } from './npc/controller.js';
import { MemoryBank } from './memory_bank.js';
<<<<<<< HEAD
import { SelfPrompter } from './self_prompter.js';
=======
import settings from '../../settings.js';
>>>>>>> 0c7bf8c2


export class Agent {
    async start(profile_fp, load_mem=false, init_message=null) {
        this.prompter = new Prompter(this, profile_fp);
        this.name = this.prompter.getName();
        this.history = new History(this);
        this.coder = new Coder(this);
        this.npc = new NPCContoller(this);
        this.memory_bank = new MemoryBank();
        this.self_prompter = new SelfPrompter(this);

        await this.prompter.initExamples();

        console.log('Logging in...');
        this.bot = initBot(this.name);

        initModes(this);

        let save_data = null;
        if (load_mem) {
            save_data = this.history.load();
        }

        this.bot.once('spawn', async () => {
            // wait for a bit so stats are not undefined
            await new Promise((resolve) => setTimeout(resolve, 1000));

            console.log(`${this.name} spawned.`);
            this.coder.clear();
            
            const ignore_messages = [
                "Set own game mode to",
                "Set the time to",
                "Set the difficulty to",
                "Teleported ",
                "Set the weather to",
                "Gamerule "
            ];
            const eventname = settings.profiles.length > 1 ? 'whisper' : 'chat';
            this.bot.on(eventname, (username, message) => {
                if (username === this.name) return;
                
                if (ignore_messages.some((m) => message.startsWith(m))) return;

                console.log('received message from', username, ':', message);
    
                this.handleMessage(username, message);
            });

            // set the bot to automatically eat food when hungry
            this.bot.autoEat.options = {
                priority: 'foodPoints',
                startAt: 14,
                bannedFood: ["rotten_flesh", "spider_eye", "poisonous_potato", "pufferfish", "chicken"]
            };

            if (save_data && save_data.self_prompt) { // if we're loading memory and self-prompting was on, restart it, ignore init_message
                let prompt = save_data.self_prompt;
                // add initial message to history
                this.history.add('system', prompt);
                this.self_prompter.start(prompt);
            }
            else if (init_message) {
                this.handleMessage('system', init_message, true);
            }
            else {
                this.bot.chat('Hello world! I am ' + this.name);
                this.bot.emit('finished_executing');
            }

            this.startEvents();
        });
    }

    cleanChat(message) {
        // newlines are interpreted as separate chats, which triggers spam filters. replace them with spaces
        message = message.replaceAll('\n', '  ');
        return this.bot.chat(message);
    }

<<<<<<< HEAD
    async handleMessage(source, message, self_prompt=false) {
        if (!!source && !!message)
            await this.history.add(source, message);

        let used_command = false;

        if (source !== 'system' && source !== this.name && !self_prompt) {
            const user_command_name = containsCommand(message);
            if (user_command_name) {
                if (!commandExists(user_command_name)) {
                    this.bot.chat(`Command '${user_command_name}' does not exist.`);
                    return false;
                }
                this.bot.chat(`*${source} used ${user_command_name.substring(1)}*`);
                let execute_res = await executeCommand(this, message);
                if (user_command_name === '!newAction') {
                    // all user initiated commands are ignored by the bot except for this one
                    // add the preceding message to the history to give context for newAction
                    let truncated_msg = message.substring(0, message.indexOf(user_command_name)).trim();
                    this.history.add(source, truncated_msg);
                }
                if (execute_res) 
                    this.cleanChat(execute_res);
                return true;
            }
        }
        let MAX_ATTEMPTS = 5;
        if (!self_prompt && this.self_prompter.on) // message from user during self-prompting
            MAX_ATTEMPTS = 1; // immediately respond to this message, then let self-prompting take over
        for (let i=0; i<MAX_ATTEMPTS; i++) {
            if (self_prompt && this.self_prompter.on && this.self_prompter.interrupt) break;
=======
    async handleMessage(source, message) {
        const user_command_name = containsCommand(message);
        if (user_command_name) {
            if (!commandExists(user_command_name)) {
                this.bot.chat(`Command '${user_command_name}' does not exist.`);
                return;
            }
            this.bot.chat(`*${source} used ${user_command_name.substring(1)}*`);
            if (user_command_name === '!newAction') {
                // all user initiated commands are ignored by the bot except for this one
                // add the preceding message to the history to give context for newAction
                this.history.add(source, message);
            }
            let execute_res = await executeCommand(this, message);
            if (execute_res) 
                this.cleanChat(execute_res);
            return;
        }

        await this.history.add(source, message);

        for (let i=0; i<5; i++) {
>>>>>>> 0c7bf8c2
            let history = this.history.getHistory();
            let res = await this.prompter.promptConvo(history);

            let command_name = containsCommand(res);

            if (command_name) { // contains query or command
                console.log(`Full response: ""${res}""`)
                res = truncCommandMessage(res); // everything after the command is ignored
                this.history.add(this.name, res);
                if (!commandExists(command_name)) {
                    this.history.add('system', `Command ${command_name} does not exist. Use !newAction to perform custom actions.`);
                    console.warn('Agent hallucinated command:', command_name)
                    continue;
                }
                if (command_name === '!stopSelfPrompt' && self_prompt) {
                    this.history.add('system', `Cannot stopSelfPrompt unless requested by user.`);
                    continue;
                }

                // commented for now, maybe should add a 'verbose' option to settings.json to enable cleaner output
                // let pre_message = res.substring(0, res.indexOf(command_name)).trim();
                // let chat_message = `*used ${command_name.substring(1)}*`;
                // if (pre_message.length > 0)
                //     chat_message = `${pre_message}  ${chat_message}`;
                this.cleanChat(res);

                if (self_prompt && this.self_prompter.on && this.self_prompter.interrupt) break;

                if (isAction(command_name) && !self_prompt && this.self_prompter.on) {
                    this.self_prompter.stopLoop(); // so agent doesn't respond from self-prompting loop
                    // will be automatically restarted by self-prompter
                }

                let execute_res = await executeCommand(this, res);

                console.log('Agent executed:', command_name, 'and got:', execute_res);
                used_command = true;

                if (execute_res)
                    this.history.add('system', execute_res);
                else
                    break;
            }
            else { // conversation response
                this.history.add(this.name, res);
                this.cleanChat(res);
                console.log('Purely conversational response:', res);
                break;
            }
        }

        this.history.save();
        this.bot.emit('finished_executing');
        return used_command;
    }

    startEvents() {
        // Custom events
        this.bot.on('time', () => {
            if (this.bot.time.timeOfDay == 0)
            this.bot.emit('sunrise');
            else if (this.bot.time.timeOfDay == 6000)
            this.bot.emit('noon');
            else if (this.bot.time.timeOfDay == 12000)
            this.bot.emit('sunset');
            else if (this.bot.time.timeOfDay == 18000)
            this.bot.emit('midnight');
        });

        let prev_health = this.bot.health;
        this.bot.lastDamageTime = 0;
        this.bot.lastDamageTaken = 0;
        this.bot.on('health', () => {
            if (this.bot.health < prev_health) {
                this.bot.lastDamageTime = Date.now();
                this.bot.lastDamageTaken = prev_health - this.bot.health;
            }
            prev_health = this.bot.health;
        });
        // Logging callbacks
        this.bot.on('error' , (err) => {
            console.error('Error event!', err);
        });
        this.bot.on('end', (reason) => {
            console.warn('Bot disconnected! Killing agent process.', reason)
            this.cleanKill('Bot disconnected! Killing agent process.');
        });
        this.bot.on('death', () => {
            this.coder.cancelResume();
            this.coder.stop();
        });
        this.bot.on('kicked', (reason) => {
            console.warn('Bot kicked!', reason);
            this.cleanKill('Bot kicked! Killing agent process.');
        });
        this.bot.on('messagestr', async (message, _, jsonMsg) => {
            if (jsonMsg.translate && jsonMsg.translate.startsWith('death') && message.startsWith(this.name)) {
                console.log('Agent died: ', message);
                this.handleMessage('system', `You died with the final message: '${message}'. Previous actions were stopped and you have respawned. Notify the user and perform any necessary actions.`);
            }
        });
        this.bot.on('idle', () => {
            this.bot.clearControlStates();
            this.bot.pathfinder.stop(); // clear any lingering pathfinder
            this.bot.modes.unPauseAll();
            this.coder.executeResume();
        });

        // Init NPC controller
        this.npc.init();

        // This update loop ensures that each update() is called one at a time, even if it takes longer than the interval
        const INTERVAL = 300;
        let last = Date.now();
        setTimeout(async () => {
            while (true) {
                let start = Date.now();
                await this.update(start - last);
                let remaining = INTERVAL - (Date.now() - start);
                if (remaining > 0) {
                    await new Promise((resolve) => setTimeout(resolve, remaining));
                }
                last = start;
            }
        }, INTERVAL);

        this.bot.emit('idle');
    }

    async update(delta) {
        await this.bot.modes.update();
        await this.self_prompter.update(delta);
    }

    isIdle() {
        return !this.coder.executing && !this.coder.generating;
    }
    
    cleanKill(msg='Killing agent process...') {
        this.history.add('system', msg);
        this.bot.chat('Goodbye world.')
        this.history.save();
        process.exit(1);
    }
}
<|MERGE_RESOLUTION|>--- conflicted
+++ resolved
@@ -6,11 +6,8 @@
 import { containsCommand, commandExists, executeCommand, truncCommandMessage, isAction } from './commands/index.js';
 import { NPCContoller } from './npc/controller.js';
 import { MemoryBank } from './memory_bank.js';
-<<<<<<< HEAD
 import { SelfPrompter } from './self_prompter.js';
-=======
 import settings from '../../settings.js';
->>>>>>> 0c7bf8c2
 
 
 export class Agent {
@@ -92,11 +89,7 @@
         return this.bot.chat(message);
     }
 
-<<<<<<< HEAD
     async handleMessage(source, message, self_prompt=false) {
-        if (!!source && !!message)
-            await this.history.add(source, message);
-
         let used_command = false;
 
         if (source !== 'system' && source !== this.name && !self_prompt) {
@@ -107,13 +100,12 @@
                     return false;
                 }
                 this.bot.chat(`*${source} used ${user_command_name.substring(1)}*`);
-                let execute_res = await executeCommand(this, message);
                 if (user_command_name === '!newAction') {
                     // all user initiated commands are ignored by the bot except for this one
                     // add the preceding message to the history to give context for newAction
-                    let truncated_msg = message.substring(0, message.indexOf(user_command_name)).trim();
-                    this.history.add(source, truncated_msg);
-                }
+                    this.history.add(source, message);
+                }
+                let execute_res = await executeCommand(this, message);
                 if (execute_res) 
                     this.cleanChat(execute_res);
                 return true;
@@ -124,30 +116,6 @@
             MAX_ATTEMPTS = 1; // immediately respond to this message, then let self-prompting take over
         for (let i=0; i<MAX_ATTEMPTS; i++) {
             if (self_prompt && this.self_prompter.on && this.self_prompter.interrupt) break;
-=======
-    async handleMessage(source, message) {
-        const user_command_name = containsCommand(message);
-        if (user_command_name) {
-            if (!commandExists(user_command_name)) {
-                this.bot.chat(`Command '${user_command_name}' does not exist.`);
-                return;
-            }
-            this.bot.chat(`*${source} used ${user_command_name.substring(1)}*`);
-            if (user_command_name === '!newAction') {
-                // all user initiated commands are ignored by the bot except for this one
-                // add the preceding message to the history to give context for newAction
-                this.history.add(source, message);
-            }
-            let execute_res = await executeCommand(this, message);
-            if (execute_res) 
-                this.cleanChat(execute_res);
-            return;
-        }
-
-        await this.history.add(source, message);
-
-        for (let i=0; i<5; i++) {
->>>>>>> 0c7bf8c2
             let history = this.history.getHistory();
             let res = await this.prompter.promptConvo(history);
 
